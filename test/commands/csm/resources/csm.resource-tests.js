--- conflicted
+++ resolved
@@ -150,12 +150,6 @@
         });
       });
 
-<<<<<<< HEAD
-    describe('Set', function () {
-      it('should work', function (done) {
-        var groupName = suite.generateId('xTestResource', createdGroups, suite.isMocked);
-        var resourceName = suite.generateId('xTestGroupRes', createdResources, suite.isMocked);
-=======
       it('should work with group filters', function (done) {
         var groupName1 = suite.generateId('xTestResource', createdGroups, suite.isMocked);
         var resourceName1 = suite.generateId('xTestGrpRes', createdResources, suite.isMocked);
@@ -225,25 +219,18 @@
       it('should work with switches', function (done) {
         var groupName = suite.generateId('xTestResource', createdGroups, suite.isMocked);
         var resourceName = suite.generateId('xTestGrpRes', createdResources, suite.isMocked);
->>>>>>> aae2147e
-        suite.execute('group create %s --location %s --json', groupName, testLocation, function (result) {
-          result.exitStatus.should.equal(0);
-
-          suite.execute('resource create %s %s %s %s -p %s --json', groupName, resourceName, 'Microsoft.Web/sites', testLocation, '{ "Name": "' + resourceName + '", "SiteMode": "Limited", "ComputeMode": "Shared" }', function (result) {
-            result.exitStatus.should.equal(0);
-
-<<<<<<< HEAD
-            //Set a new value
-            suite.execute('resource set %s %s %s %s -p %s --overwrite --json', groupName, resourceName, 'Microsoft.Web/sites', testLocation, '{ "SiteMode": "Limited", "ComputeMode": "Shared" }', function (result) {
-              listResult.exitStatus.should.equal(0);
-=======
+        suite.execute('group create %s --location %s --json', groupName, testLocation, function (result) {
+          result.exitStatus.should.equal(0);
+
+          suite.execute('resource create %s %s %s %s -p %s --json', groupName, resourceName, 'Microsoft.Web/sites', testLocation, '{ "Name": "' + resourceName + '", "SiteMode": "Limited", "ComputeMode": "Shared" }', function (result) {
+            result.exitStatus.should.equal(0);
+
             suite.execute('resource show -g %s -n %s -r %s --json', groupName, resourceName, 'Microsoft.Web/sites', function (showResult) {
               showResult.exitStatus.should.equal(0);
 
               var resource = JSON.parse(showResult.text);
               resource.name.should.equal(resourceName);
               resource.location.should.equal(testLocation);
->>>>>>> aae2147e
 
               suite.execute('group delete %s --quiet --json', groupName, function () {
                 done();
