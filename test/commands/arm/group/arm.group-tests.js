--- conflicted
+++ resolved
@@ -30,22 +30,14 @@
 var createdGroups = [];
 var createdDeployments = [];
 
-<<<<<<< HEAD
-var galleryTemplateName;
-var templateUrl;
-=======
 var requiredEnvironment = [
   { requiresToken: true },
   'AZURE_ARM_TEST_STORAGEACCOUNT',
   { name: 'AZURE_ARM_TEST_LOCATION', defaultValue: 'West US' }
 ];
 
-var galleryTemplateName = 'Microsoft.ASPNETStarterSite.0.2.0-preview';
-var galleryTemplateUri = 'https://gallerystoreprodch.blob.core.windows.net/' +
-  'prod-microsoft-windowsazure-gallery/' +
-  '8D6B920B-10F4-4B5A-B3DA-9D398FBCF3EE.PUBLICGALLERYITEMS.MICROSOFT.ASPNETSTARTERSITE.0.2.0-PREVIEW/' +
-  'DeploymentTemplates/Website_NewHostingPlan-Default.json';
->>>>>>> 9229eb10
+var galleryTemplateName;
+var galleryTemplateUrl;
 
 describe('arm', function () {
 
@@ -56,22 +48,8 @@
     var normalizedTestLocation;
 
     before(function (done) {
-<<<<<<< HEAD
-      suite = new CLITest(testprefix);
-      suite.setupSuite(function () {
-        testUtil.getTemplateInfo(suite, 'Microsoft.ASPNETStarterSite', function(error, templateInfo) {
-          if (error) {
-            console.log(error);
-          }
-          galleryTemplateName = templateInfo.templateName;
-          templateUrl = templateInfo.templateUrl;
-          done();
-        });
-      });     
-=======
       suite = new CLITest(testprefix, requiredEnvironment);
-      suite.setupSuite(done);
->>>>>>> 9229eb10
+      suite.setupSuite(done);     
     });
 
     after(function (done) {
@@ -83,7 +61,14 @@
         testStorageAccount = process.env.AZURE_ARM_TEST_STORAGEACCOUNT;
         testLocation = process.env.AZURE_ARM_TEST_LOCATION;
         normalizedTestLocation = testLocation.toLowerCase().replace(/ /g, '');
-        done();
+        testUtil.getTemplateInfo(suite, 'Microsoft.ASPNETStarterSite', function(error, templateInfo) {
+          if (error) {
+            return done(new Error('Could not get template info: ' + error));
+          }
+          galleryTemplateName = templateInfo.templateName;
+          galleryTemplateUrl = templateInfo.templateUrl;
+          done();
+        });
       });
     });
 
@@ -176,11 +161,7 @@
         var groupName = suite.generateId(groupPrefix, createdGroups, suite.isMocked);
 
         suite.execute('group create %s --location %s --template-uri %s -p %s -d %s --template-version %s --json --quiet',
-<<<<<<< HEAD
-          groupName, testLocation, templateUrl, parameterString, 'mydeptemplateUrl', '1.0.0.0', function (result) {
-=======
-          groupName, testLocation, galleryTemplateUri, parameterString, 'mydepTemplateUri', '1.0.0.0', function (result) {
->>>>>>> 9229eb10
+          groupName, testLocation, galleryTemplateUrl, parameterString, 'mydeptemplateUrl', '1.0.0.0', function (result) {
           result.exitStatus.should.equal(0);
 
           suite.execute('group list --json', function (listResult) {
@@ -279,7 +260,7 @@
         groupName = suite.generateId('xDeploymentTestGroup', createdGroups, suite.isMocked);
         deploymentName = suite.generateId('Deploy1', createdDeployments, suite.isMocked);
         var commandToCreateDeployment = util.format('group deployment create -f %s -g %s -n %s -e %s --json -vv',
-            templateUrl, groupName, deploymentName, parameterFile);
+            galleryTemplateUrl, groupName, deploymentName, parameterFile);
 
         console.log('  . Creating setup for running group log show tests');
         suite.execute('group create %s --location %s --json --quiet', groupName, testLocation, function (result) {
@@ -310,7 +291,7 @@
 
       function cleanupForLogShow (done) {
         suite.execute('group delete %s --json --quiet', groupName, function () {
-          console.log(  . Performing cleanup of group log show tests)
+          console.log('  . Performing cleanup of group log show tests')
           done();
         });
         done();
