--- conflicted
+++ resolved
@@ -40,14 +40,7 @@
 
       var subscription = profile.current.getSubscription(options.subscription);
       var client = subscription.createResourceClient('createResourceManagementClient');
-<<<<<<< HEAD
-      var progress = cli.interaction.progress(util.format($('Creating resource group %s'), name));
-      try {
-        client.resourceGroups.createOrUpdate(name, { location: location}, _);
-      } finally {
-        progress.end();
-      }
-=======
+
       cli.interaction.withProgress(util.format($('Creating resource group %s'), name),
         function (log, _) {
           if (groupUtils.groupExists(client, name, _)) {
@@ -57,7 +50,6 @@
             log.info(util.format($('Created resource group %s'), name));
           }
         }, _);
->>>>>>> bc0a1922
     });
 
   group.command('delete <name>')
