//
// Copyright (c) Microsoft and contributors.  All rights reserved.
//
// Licensed under the Apache License, Version 2.0 (the "License");
// you may not use this file except in compliance with the License.
// You may obtain a copy of the License at
//   http://www.apache.org/licenses/LICENSE-2.0
//
// Unless required by applicable law or agreed to in writing, software
// distributed under the License is distributed on an "AS IS" BASIS,
// WITHOUT WARRANTIES OR CONDITIONS OF ANY KIND, either express or implied.
//
// See the License for the specific language governing permissions and
// limitations under the License.
//

var crypto = require('crypto');
var fs = require('fs');
var path = require('path');
var assert = require('assert');
var url = require('url');
var util = require('util');

var azure = require('azure');
var _ = require('underscore');

var blobUtils = require('./blobUtils');
var constants = require('./constants');

var locale = require('../locales/en-us.json');

var BEGIN_CERT = '-----BEGIN CERTIFICATE-----';
var END_CERT   = '-----END CERTIFICATE-----';

exports.POLL_REQUEST_INTERVAL = 1000;

var moduleVersion = require('../../package.json').version;

var getUserAgent = exports.getUserAgent = function () {
  return util.format('WindowsAzureXplatCLI/%s', moduleVersion);
};

function createService (serviceFactoryName, subscription) {
  return subscription.createService(serviceFactoryName);
}

exports.createServiceManagementService = function (subscription, logger) {
  return createService('createServiceManagementService', subscription, logger);
};

exports.createWebsiteManagementService = function(subscription, logger) {
  return createService('createWebsiteManagementService', subscription, logger);
};

<<<<<<< HEAD
exports._createService = function (serviceFactoryName, subscription) {
  return subscription.createClient(serviceFactoryName);
=======
exports._createService = function (serviceFactoryName, subscription, logger) {
  var service = azure[serviceFactoryName](new azure.CertificateCloudCredentials({
    subscriptionId: subscription.Id,
    key: subscription.managementCertificate.key,
    cert: subscription.managementCertificate.cert
  }), exports.stringTrimEnd(subscription.managementEndpointUrl, '/'))
    .withFilter(createLogFilter(logger))
    .withFilter(azure.UserAgentFilter.create(getUserAgent()))
    .withFilter(createPostBodyFilter())
    .withFilter(createFollowRedirectFilter());

  return service;
>>>>>>> 99e53840
};

exports._createWebsiteClient = function (subscription, logger) {
  return exports._createService('createWebSiteManagementClient', subscription, logger);
};

exports._createWebSiteExtensionsClient = function (siteName, username, password, logger) {
  var service = azure.createWebSiteExtensionsClient(siteName, new azure.createBasicAuthenticationCloudCredentials({
    username: username,
    password: password,
  }))
    .withFilter(createLogFilter(logger))
    .withFilter(azure.UserAgentFilter.create(getUserAgent()))
    .withFilter(createPostBodyFilter())
    .withFilter(createFollowRedirectFilter());

  return service;
};

exports._createSqlClient = function (subscription, logger) {
  return exports._createService('createSqlManagementClient', subscription, logger);
};

exports._createServiceBusClient = function (subscription, logger) {
  return exports._createService('createServiceBusManagementClient', subscription, logger);
};

exports._createManagementClient = function (subscription, logger) {
  return exports._createService('createManagementClient', subscription, logger);
};

exports._createStorageClient = function (subscription, logger) {
  return exports._createService('createStorageManagementClient', subscription, logger);
};

exports._createComputeClient = function (subscription, logger) {
  return exports._createService('createComputeManagementClient', subscription, logger);
};

// TODO: workaround for release 0.7.4. Remove in vnext and fix underlying issue in SDK.
function createPostBodyFilter() {
  return function handle (resource, next, callback) {
    if ((resource.method === 'POST' || resource.method === 'PUT' || resource.method === 'PATCH') && !resource.body) {
      resource.body = '';
    }

    var stream = next(resource, callback);
    stream.on('error', function () {});
    return stream;
  };
}

exports.createPostBodyFilter = createPostBodyFilter;

function createFollowRedirectFilter() {
  return function handle (resource, next, callback) {
    function handleRedirect(err, response, body) {
      if (response.headers.location &&
          response.statusCode >= 300 &&
          response.statusCode < 400) {

        resource.url = response.headers.location;
        next(resource, handleRedirect);
      } else if (callback) {
        callback(err, response, body);
      }
    }

    return next(resource, handleRedirect);
  };
}

exports.createFollowRedirectFilter = createFollowRedirectFilter;

exports.createScmManagementService = function (repository, auth) {
  var authentication = auth.split(':');
  var repositoryUrl = url.parse(repository);
  var service = azure.createScmService({
    user: authentication[0],
    pass: authentication[1]
  }, {
    host: repositoryUrl.hostname,
    port: repositoryUrl.port
  });

  service.userAgent = getUserAgent();

  return service;
};

exports.createBlobService = function () {
  var blobService = azure.createBlobService.apply(this, arguments);
  blobService.userAgent = getUserAgent();
  return blobService;
};

exports.createSqlService = function () {
  var sqlService = azure.createSqlService.apply(this, arguments);
  sqlService.userAgent = getUserAgent();
  return sqlService;
};

exports.getLocaleString = function (string) {
  var result = locale[string];
  if (!result) {
    if (process.env.AZURE_DEBUG_LABELS) {
      throw new Error(util.format('Invalid resource %s', string));
    } else {
      return string;
    }
  }

  return result;
};

var doServiceManagementOperation = exports.doServiceManagementOperation = function(channel, operation) {
  var callback = arguments[arguments.length - 1];

  /*jshint camelcase:false*/
  function callback_(error, response) {
    if (error) {
      callback(error, response);
    } else {
      if (response.statusCode === 200) {
        callback(null, response);
      } else {
        // poll
        pollRequest(channel, response.headers['x-ms-request-id'], function(error, response) {
          if (error) {
            callback(error, response);
          } else {
            callback(null, response);
          }
        });
      }
    }
  }

  var args = Array.prototype.slice.call(arguments).slice(2, arguments.length - 1);
  args.push(callback_);
  if (!channel[operation]) {
    throw new Error('Incorrect service management operarion requested : ' + operation);
  }

  channel[operation].apply(channel, args);
};

function pollRequest(channel, reqid, callback) {
  channel.getOperationStatus(reqid, function(error, response) {
    if (error) {
      callback(error, { isSuccessful: false });
    } else {
      assert.ok(response.isSuccessful);
      var body = response.body;
      if (body.Status === 'InProgress') {
        setTimeout(function() {
          pollRequest(channel, reqid, callback);
        }, exports.POLL_REQUEST_INTERVAL);
      } else if (body.Status === 'Failed') {
        callback(body.Error, { isSuccessful: false,  statusCode: body.HttpStatusCode});
      } else {
        callback(null, { isSuccessful: true,  statusCode: body.HttpStatusCode});
      }
    }
  });
}

function RequestLogFilter(logger) {
  this.logger = logger;
}

RequestLogFilter.prototype.handle = function (requestOptions, next) {
  var self = this;

  this.logger.silly('requestOptions');
  this.logger.json('silly', requestOptions);
  if (next) {
    next(requestOptions, function (returnObject, finalCallback, nextPostCallback) {
      self.logger.silly('returnObject');
      self.logger.json('silly', returnObject);

      if (nextPostCallback) {
        nextPostCallback(returnObject);
      } else if (finalCallback) {
        finalCallback(returnObject);
      }
    });
  }
};

exports.RequestLogFilter = RequestLogFilter;

exports.isSha1Hash = function(str) {
  return (/\b([a-fA-F0-9]{40})\b/).test(str);
};

exports.webspaceFromName = function (name) {
  return (name.replace(/ /g, '').toLowerCase() + 'webspace');
};

exports.getCertFingerprint = function(pem) {
  // Extract the base64 encoded cert out of pem file
  var beginCert = pem.indexOf(BEGIN_CERT) + BEGIN_CERT.length;
  if (pem[beginCert] === '\n') {
    beginCert = beginCert + 1;
  } else if (pem[beginCert] === '\r' && pem[beginCert + 1] === '\n') {
    beginCert = beginCert + 2;
  }

  var endCert = '\n' + pem.indexOf(END_CERT);
  if (endCert === -1) {
    endCert = '\r\n' + pem.indexOf(END_CERT);
  }

  var certBase64 = pem.substring(beginCert, endCert);

  // Calculate sha1 hash of the cert
  var cert = new Buffer(certBase64, 'base64');
  var sha1 = crypto.createHash('sha1');
  sha1.update(cert);
  return sha1.digest('hex');
};

exports.isPemCert = function(data) {
  return data.indexOf(BEGIN_CERT) !== -1 && data.indexOf(END_CERT) !== -1;
};

exports.getOrCreateBlobStorage = function(cli, svcMgmtChannel, location, affinityGroup, name, callback) {
  var progress;

  /*jshint camelcase:false*/
  function callback_(error, blobStorageUrl) {
    progress.end();
    callback(error, blobStorageUrl);
  }

  function createNewStorageAccount_ () {
    var storageAccountName = blobUtils.normalizeServiceName(name + (new Date()).getTime().toString());
    cli.output.verbose('Creating a new storage account \'' + storageAccountName + '\'');
    var options = {
      Location: location,
      AffinityGroup: affinityGroup
    };

    doServiceManagementOperation(svcMgmtChannel, 'createStorageAccount', storageAccountName, options,
        function(error) {
      if (error) {
        callback_(error);
      } else {
        cli.output.verbose('createStorageAccount succeeded');
        cli.output.verbose('Getting properties for \'' + storageAccountName + '\' storage account');

        doServiceManagementOperation(svcMgmtChannel, 'getStorageAccountProperties', storageAccountName,
          function(error, response) {
            if (error) {
              callback_(error);
            } else {
              var blobStorageUrl = response.body.StorageServiceProperties.Endpoints[0];
              if (blobStorageUrl.slice(-1) === '/') {
                blobStorageUrl = blobStorageUrl.slice(0, -1);
              }

              callback_(null, blobStorageUrl);
            }
          }
        );
      }
    });
  }

  progress = cli.interaction.progress('Retrieving storage accounts');
  cli.output.verbose('Getting list of available storage accounts');
  doServiceManagementOperation(svcMgmtChannel, 'listStorageAccounts', function(error, response) {
    if (error) {
      callback_(error);
    } else {
      var storageAccounts = response.body;
      cli.output.verbose('storage accounts:');
      cli.output.json('verbose', storageAccounts);

      if (storageAccounts.length > 0) {
        var i = 0;

        /*jshint camelcase:false*/
        var checkNextStorageAccount_ = function () {
          cli.output.verbose('Getting properties for \'' + storageAccounts[i].ServiceName + '\' storage account');
          doServiceManagementOperation(svcMgmtChannel, 'getStorageAccountProperties', storageAccounts[i].ServiceName,
            function(error, response) {
              if (error) {
                callback_(error);
              } else {
                if ((location && response.body.StorageServiceProperties.Location && response.body.StorageServiceProperties.Location.toLowerCase() === location.toLowerCase()) ||
                       affinityGroup && response.body.StorageServiceProperties.AffinityGroup && response.body.StorageServiceProperties.AffinityGroup.toLowerCase() === affinityGroup.toLowerCase()) {
                  var blobStorageUrl = response.body.StorageServiceProperties.Endpoints[0];
                  if (blobStorageUrl.slice(-1) === '/') {
                    blobStorageUrl = blobStorageUrl.slice(0, -1);
                  }

                  callback_(null, blobStorageUrl);
                  return;
                } else {
                  i = i + 1;
                  if (i < storageAccounts.length) {
                    checkNextStorageAccount_();
                  } else {
                    // Didn't find a storage account that matched location/affinityGroup.  Create a new one.
                    createNewStorageAccount_();
                  }
                }
              }
            }
          );
        };

        checkNextStorageAccount_();
      } else {
        createNewStorageAccount_();
      }
    }
  });
};

exports.writeFileSyncMode = function writeFileSyncMode(path, data, encoding, mode) {
  mode = mode || parseInt('600', 8); // maximum protection by default
  var fd = fs.openSync(path, 'w', mode);
  try {
    if (typeof data === 'string') {
      fs.writeSync(fd, data, 0, encoding);
    } else {
      fs.writeSync(fd, data, 0, data.length, 0);
    }
  } finally {
    fs.closeSync(fd);
  }
};

exports.getDnsPrefix = function(dnsName, allowEmpty) {
  if (dnsName) {
    // remove protocol if any, take the last element
    dnsName = dnsName.split('://').slice(-1)[0];
    // take first element
    dnsName = dnsName.split('.', 1)[0];
  }
  if (!dnsName && !allowEmpty) {
    throw new Error('Missing or invalid dns-name');
  }
  return dnsName;
};

/**
 * Resolve location name if 'name' is location display name.
 *
 * @param {string}   name       The display name or location name. Required
 * @param {function} callback   The callback function called on completion. Required.
 */
exports.resolveLocationName = function(channel, name, callback) {
  doServiceManagementOperation(channel, 'listLocations', function(error, response) {
    var resolvedLocation = null;
    if (!error) {
      if (response.body.length > 0) {
        for (var i = 0; i < response.body.length; i++) {
          var locationInfo = response.body[i];
          if (exports.ignoreCaseEquals(locationInfo.Name, name)) {
            callback(null, locationInfo);
            return;
          } else if(!resolvedLocation && (exports.ignoreCaseEquals(locationInfo.DisplayName, name))) {
            // This is the first matched display name save the corresponding location
            // We ignore further matched display name, but will continue with location
            // matching
            resolvedLocation = locationInfo;
          }
        }

        if(resolvedLocation) {
          callback(null, resolvedLocation);
        } else {
          callback({message : 'No location found which has DisplayName or Name same as value of --location', code: 'Not Found'}, name);
        }
      } else {
        // Return a valid error
        callback({message : 'Server returns empty location list', code: 'Not Found'}, name);
      }
    } else {
      callback(error, null);
    }
  });
};

exports.parseInt = function(value) {
  var intValue = parseInt(value, 10);
  if (intValue != value || value >= 65536 * 65536) { // just some limits
    return NaN;
  }
  return intValue;
};

exports.getUTCTimeStamp = function() {
  var now = new Date();
  return (now.getUTCFullYear() + '-' +
    ('0'+(now.getUTCMonth()+1)).slice(-2) + '-' +
    ('0'+now.getUTCDate()).slice(-2) + ' ' +
    ('0'+now.getUTCHours()).slice(-2) + ':' +
    ('0'+now.getUTCMinutes()).slice(-2));
};

exports.logLineFormat = function logLineFormat(object, logFunc, prefix) {
  prefix = prefix || '';
  switch (typeof object) {
  case 'object':
    for (var i in object) {
      logLineFormat(object[i], logFunc, prefix + i + ' ');
    }
    return;
  case 'string':
    logFunc(prefix.cyan + ('"' + object + '"').green);
    return;
  case 'number':
    logFunc(prefix.cyan + object.toString().green);
    return;
  case 'undefined':
    return;
  default:
    logFunc(prefix.cyan + '?' + object + '?'); // unknown type
  }
};

exports.validateEndpoint = function (endpoint) {
  if(!exports.stringStartsWith(endpoint, 'http://') &&
     !exports.stringStartsWith(endpoint, 'https://')) {
    // Default to https
    endpoint = 'https://' + endpoint;
  }

  var parts = url.parse(endpoint);
  if (!parts.hostname) {
    throw new Error('Invalid endpoint format.');
  }

  parts.port = (parts.port && parseInt(parts.port, 10)) || (/https/i.test(parts.protocol) ?
    constants.DEFAULT_HTTPS_PORT :
    constants.DEFAULT_HTTP_PORT);

  return url.format(parts);
};

/**
* Determines if a string starts with another.
*
* @param {string}       text       The string to assert.
* @param {string}       prefix     The string prefix.
* @param {bool}         ignoreCase Boolean value indicating if casing should be ignored.
* @return {Bool} True if the string starts with the prefix; false otherwise.
*/
exports.stringStartsWith = function (text, prefix, ignoreCase) {
  if (_.isNull(prefix)) {
    return true;
  }

  if (ignoreCase) {
    return text.toLowerCase().substr(0, prefix.toLowerCase().length) === prefix.toLowerCase();
  } else {
    return text.substr(0, prefix.length) === prefix;
  }
};

/**
* Determines if a string is null or empty.
*
* @param {string}       text      The string to test.
* @return {Bool} True if the string string is null or empty; false otherwise.
*/
exports.stringIsNullOrEmpty = function (text) {
  return text === null ||
    text === undefined ||
    text.trim() === '';
};

/**
* Determines if a string ends with another.
*
* @param {string}       text      The string to assert.
* @param {string}       suffix    The string suffix.
* @return {Bool} True if the string ends with the suffix; false otherwise.
*/
exports.stringEndsWith = function (text, suffix) {
  if (_.isNull(suffix)) {
    return true;
  }

  return text.substr(text.length - suffix.length) === suffix;
};

exports.stringTrimEnd = function (text, charToTrim) {
  if (!text) {
    return text;
  }

  if (!charToTrim) {
    charToTrim = ' ';
  }

  var subtract = 0;
  while (subtract < text.length && text[text.length - (subtract + 1)] === charToTrim) {
    subtract++;
  }

  return text.substr(0, text.length - subtract);
};

exports.ignoreCaseEquals = function (a, b) {
  return a === b ||
    (a !== null && a !== undefined &&
     b !== null && b !== undefined &&
     (a.toLowerCase() === b.toLowerCase())) === true;
};

exports.homeFolder = function () {
  if (process.env.HOME !== undefined) {
    return process.env.HOME;
  }

  if (process.env.HOMEDRIVE && process.env.HOMEPATH) {
    return process.env.HOMEDRIVE + process.env.HOMEPATH;
  }

  throw new Error('No HOME path available');
};

exports.pathExistsSync = fs.existsSync ? fs.existsSync : path.existsSync;

exports.azureDir = function () {
  var dir = process.env.AZURE_CONFIG_DIR ||
    path.join(exports.homeFolder(), '.azure');

  if (!exports.pathExistsSync(dir)) {
    fs.mkdirSync(dir, 502); // 0766
  }

  return dir;
};

exports.logError = function (log, message, err) {
  if (arguments.length == 1) {
    err = message;
    message = undefined;
  } else {
    log.error(message);
  }

  if (err) {
    if (err.message) {
      //                log.error(err.message);
      log.verbose('stack', err.stack);
      log.json('silly', err);
    }
    else if (err.Message) {
      //                log.error(err.Message);
      log.json('verbose', err);
    }
  }
};

/**
* Read azure cli config
*/
exports.readConfig = function () {
  var azureConfigPath = path.join(exports.azureDir(), 'config.json');

  var cfg = {};

  if (exports.pathExistsSync(azureConfigPath)) {
    try {
      cfg = JSON.parse(fs.readFileSync(azureConfigPath));
    } catch (err) {
      cfg = {};
    }
  }

  return cfg;
};

exports.writeConfig = function (cfg) {
  var azurePath = exports.azureDir();
  var azureConfigPath = path.join(exports.azureDir(), 'config.json');

  if (!exports.pathExistsSync(azurePath)) {
    fs.mkdirSync(azurePath, 502); //0766
  }

  fs.writeFileSync(azureConfigPath, JSON.stringify(cfg));
};

exports.clearConfig = function () {
  var azureConfigPath = path.join(exports.azureDir(), 'config.json');

  if (exports.pathExistsSync(azureConfigPath)) {
    fs.unlinkSync(azureConfigPath);
    return true;
  }
};

exports.copyIisNodeWhenServerJsPresent = function (log, rootPath, callback) {
  try {
    var iisnodeyml = 'iisnode.yml';
    log.silly('copyWebConfigWhenServerJsPresent');
    if (!exports.pathExistsSync(iisnodeyml) && (exports.pathExistsSync(path.join(rootPath, 'server.js')) || exports.pathExistsSync(path.join(rootPath, 'app.js')))) {
      log.info('Creating default ' + iisnodeyml + ' file');
      var sourcePath = path.join(__dirname, '../templates/node/' + iisnodeyml);
      fs.readFile(sourcePath, function (err, result) {
        if (err) {
          callback(err);
          return;
        }

        fs.writeFile(path.join(rootPath, iisnodeyml), result, callback);
      });
    }
    else {
      callback();
    }
  }
  catch (e) {
    callback(e);
  }
};

exports.normalizeParameters = function (paramDescription) {
  var key, positionalValue, optionValue;
  var paramNames = Object.keys(paramDescription);
  var finalValues = { };

  for(var i = 0; i < paramNames.length; ++i) {
    key = paramNames[i];
    positionalValue = paramDescription[key][0];
    optionValue = paramDescription[key][1];
    if(!_.isUndefined(positionalValue) && !_.isUndefined(optionValue)) {
      return { err: new Error('You must specify ' + key + ' either positionally or by name, but not both') };
    } else {
      finalValues[key] = positionalValue || optionValue;
    }
  }

  return { values: finalValues };
};

/**
* fs.exists wrapper for streamline
*/
exports.fileExists = function(filePath, cb) {
  var func = fs.exists;
  if (!func) {
    func = path.exists;
  }
  func(filePath, function(exists) { cb(null, exists); });
};

/**
* Wildcard Util only support two wildcard character * and ?
*/
exports.Wildcard = {
  /**
  * does the specified the character contain wildcards
  */
  containWildcards : function(str) {
    var wildcardReg = /[*?]/img;
    return str !== null && wildcardReg.test(str);
  },

  /**
  * Get the max prefix string of the specified string which doesn't contain wildcard
  */
  getNonWildcardPrefix : function(str) {
    var nonWildcardReg = /[^*?]*/img;
    var prefix = '';

    if(str !== null) {
      var result = str.match(nonWildcardReg);
      if(result !== null && result.length > 0) {
        prefix = result[0];
      }
    }

    return prefix;
  },

  /**
  * Convert wildcard pattern to regular expression
  */
  wildcardToRegexp : function(str) {
    var strRegexp = '';
    if(str !== null) {
      strRegexp = str.replace(/\?/g, '.').replace(/\*/g, '.*');
    }

    var regexp = new RegExp();
    regexp.compile('^' + strRegexp + '$');
    return regexp;
  },

  /**
  * Is the specified string match the specified wildcard pattern
  */
  isMatch : function(str, pattern) {
    var reg = exports.Wildcard.wildcardToRegexp(pattern);
    return reg.test(str);
  }
};

/**
* Invalid file name chars in windows.
* http://msdn.microsoft.com/en-us/library/system.io.path.getinvalidfilenamechars.aspx
*/
exports.invalidFileNameChars = [34, 60, 62, 124, 0, 1, 2, 3, 4, 5, 6, 7, 8, 9, 10, 11, 12, 13, 14, 15, 16, 17, 18, 19, 20, 21, 22, 23, 24, 25, 26, 27, 28, 29, 30, 31, 58, 42, 63, 92, 47];

/**
* Reserved file name in windows
*/
exports.reservedBaseFileNamesInWindows = ['con', 'prn', 'aux', 'nul', 'com1', 'com2', 'com3', 'com4', 'com5', 'com6', 'com7', 'com8', 'com9', 'lpt1', 'lpt2', 'lpt3', 'lpt4', 'lpt5', 'lpt6', 'lpt7', 'lpt8', 'lpt9'];

/**
* Is the reserved file name in windows
*/
exports.isReservedFileNameInWindows = function(name) {
  name = (name || '').toLowerCase();
  var index = exports.reservedBaseFileNamesInWindows.indexOf(name);
  return index !== -1;
};

/*
* Escape file path
*/
exports.escapeFilePath = function(name) {
  if(exports.isWindows()) {
    //only escape file name on windows
    var regExp = exports.getReplaceRegExpFromCharCode(exports.invalidFileNameChars);
    name = name.replace(regExp, function(code) {
      return '%' + code.charCodeAt(0).toString(16);
    });
    var extName = path.extname(name);
    var baseName = path.basename(name, extName);
    if(exports.isReservedFileNameInWindows(baseName)) {
      name = util.format('%s (1)%s', baseName, extName);
    }
  }
  return name;
};

/**
* Is windows platform
*/
exports.isWindows = function() {
  return !!process.platform.match(/^win/);
};

/**
* Join the char code into a replace regular expression
* For example,
*   [65,66] => /A|B/img
*   [63,66] => /\?|B/img
*/
exports.getReplaceRegExpFromCharCode = function(charCodeArray) {
  function charCodeToRegChar(charCode) {
    var str = String.fromCharCode(charCode);
    switch(str) {
    case '*' :
    case '?' :
    case '.' :
    case '\\' :
    case '|' :
    case '/' :
      str = '\\' + str;
      break;
    }
    return str;
  }
  var regExp = new RegExp();
  if(charCodeArray.length) {
    var regStr = charCodeToRegChar(charCodeArray[0]);
    for(var i = 1; i < charCodeArray.length; i++) {
      regStr += '|' + charCodeToRegChar(charCodeArray[i]);
    }
    regExp.compile(regStr, 'gim');
  }
  return regExp;
};<|MERGE_RESOLUTION|>--- conflicted
+++ resolved
@@ -52,23 +52,8 @@
   return createService('createWebsiteManagementService', subscription, logger);
 };
 
-<<<<<<< HEAD
 exports._createService = function (serviceFactoryName, subscription) {
   return subscription.createClient(serviceFactoryName);
-=======
-exports._createService = function (serviceFactoryName, subscription, logger) {
-  var service = azure[serviceFactoryName](new azure.CertificateCloudCredentials({
-    subscriptionId: subscription.Id,
-    key: subscription.managementCertificate.key,
-    cert: subscription.managementCertificate.cert
-  }), exports.stringTrimEnd(subscription.managementEndpointUrl, '/'))
-    .withFilter(createLogFilter(logger))
-    .withFilter(azure.UserAgentFilter.create(getUserAgent()))
-    .withFilter(createPostBodyFilter())
-    .withFilter(createFollowRedirectFilter());
-
-  return service;
->>>>>>> 99e53840
 };
 
 exports._createWebsiteClient = function (subscription, logger) {
